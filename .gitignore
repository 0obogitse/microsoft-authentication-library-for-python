# Python cache
__pycache__/
*.pyc

# PTVS analysis
.ptvs/
*.pyproj

# Build results
/bin/
/obj/
/dist/
/MANIFEST

# Result of running python setup.py install/pip install -e
/build/
/msal.egg-info/

# Test results
/TestResults/

# User-specific files
*.suo
*.user
*.sln.docstates
/tests/config.py

# Windows image file caches
Thumbs.db
ehthumbs.db

# Folder config file
Desktop.ini

# Recycle Bin used on file shares
$RECYCLE.BIN/

# Mac desktop service store files
.DS_Store

.idea
src/build
*.iml
/doc/_build

# Virtual Environments
/env*

# Visual Studio Files
/.vs/*
/tests/.vs/*

<<<<<<< HEAD
# vim files
*.swp
=======
# The test configuration file(s) could potentially contain credentials
tests/config.json
>>>>>>> b791f8ad
<|MERGE_RESOLUTION|>--- conflicted
+++ resolved
@@ -50,10 +50,8 @@
 /.vs/*
 /tests/.vs/*
 
-<<<<<<< HEAD
 # vim files
 *.swp
-=======
+
 # The test configuration file(s) could potentially contain credentials
 tests/config.json
->>>>>>> b791f8ad
