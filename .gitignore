--- conflicted
+++ resolved
@@ -45,15 +45,9 @@
 # Virtual Environments
 /env*
 
-<<<<<<< HEAD
 # Visual Studio Files
 /.vs/*
 /tests/.vs/*
-=======
-docs/source/reference/services
-tests/coverage.xml
-tests/nosetests.xml
 
 # The test configuration file(s) could potentially contain credentials
 tests/config.json
->>>>>>> 6ec2f4a5
